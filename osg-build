#!/usr/bin/env python
"Load and run the main osg-build script"
# pylint: disable=C0103
import os
import sys
import logging
import traceback

from osgbuild import main
from osgbuild.error import Error, UsageError

<<<<<<< HEAD
=======
log = main.log
>>>>>>> dbd95d56

try:
    sys.exit(main.main(sys.argv))
except UsageError, err:
    print >> sys.stderr, str(err)
<<<<<<< HEAD
    print >> sys.stderr, "Type '" + sys.argv[0] + " --help' for usage info."
=======
    print >> sys.stderr, """\
Type %(prog)s --help for usage info.

Common usage patterns follow:

To extract and patch the sources without building:
    %(prog)s prepare PACKAGE1 <PACKAGE2..n>

To look for potential errors in package(s):
    %(prog)s lint PACKAGE1 <PACKAGE2..n>

To build on the local machine:
    %(prog)s rpmbuild PACKAGE1 <PACKAGE2..n>
        OR
    %(prog)s mock PACKAGE1 <PACKAGE2..n>

To submit test build(s):
    %(prog)s koji --scratch PACKAGE1 <PACKAGE2..n>

To submit final build(s):
    %(prog)s koji PACKAGE1 <PACKAGE2..n>

To submit build(s) for EL5 or EL6 only:
    %(prog)s koji --el5 PACKAGE1 <PACKAGE2..n>
    %(prog)s koji --el6 PACKAGE1 <PACKAGE2..n>

Also see the documentation at:
    https://twiki.grid.iu.edu/bin/view/SoftwareTeam/OSGBuildTools
""" % {'prog': os.path.basename(sys.argv[0])}
>>>>>>> dbd95d56
    sys.exit(2)
except SystemExit, err:
    raise
except KeyboardInterrupt:
    print >> sys.stderr, ""
    print >> sys.stderr, "-" * 79
    print >> sys.stderr, "Interrupted"
    print >> sys.stderr, "-" * 79
    sys.exit(3)
except Error, err:
    print >> sys.stderr, "-" * 79
    print >> sys.stderr, str(err)
    print >> sys.stderr, "-" * 79
<<<<<<< HEAD
    logging.debug("Full traceback follows:")
    logging.debug(err.traceback)
=======
    log.debug("Full traceback follows:")
    log.debug(err.traceback)
>>>>>>> dbd95d56
    sys.exit(4)
except Exception, err:
    print >> sys.stderr, "-" * 79
    print >> sys.stderr, "An exception occurred:"
    print >> sys.stderr, str(err)
    print >> sys.stderr, "-" * 79
    print >> sys.stderr, "Full traceback follows:"
    traceback.print_exc()
    sys.exit(1)<|MERGE_RESOLUTION|>--- conflicted
+++ resolved
@@ -9,18 +9,12 @@
 from osgbuild import main
 from osgbuild.error import Error, UsageError
 
-<<<<<<< HEAD
-=======
 log = main.log
->>>>>>> dbd95d56
 
 try:
     sys.exit(main.main(sys.argv))
 except UsageError, err:
     print >> sys.stderr, str(err)
-<<<<<<< HEAD
-    print >> sys.stderr, "Type '" + sys.argv[0] + " --help' for usage info."
-=======
     print >> sys.stderr, """\
 Type %(prog)s --help for usage info.
 
@@ -50,7 +44,6 @@
 Also see the documentation at:
     https://twiki.grid.iu.edu/bin/view/SoftwareTeam/OSGBuildTools
 """ % {'prog': os.path.basename(sys.argv[0])}
->>>>>>> dbd95d56
     sys.exit(2)
 except SystemExit, err:
     raise
@@ -64,13 +57,8 @@
     print >> sys.stderr, "-" * 79
     print >> sys.stderr, str(err)
     print >> sys.stderr, "-" * 79
-<<<<<<< HEAD
-    logging.debug("Full traceback follows:")
-    logging.debug(err.traceback)
-=======
     log.debug("Full traceback follows:")
     log.debug(err.traceback)
->>>>>>> dbd95d56
     sys.exit(4)
 except Exception, err:
     print >> sys.stderr, "-" * 79
